--- conflicted
+++ resolved
@@ -35,11 +35,7 @@
 	body: copy/deep body
 	; Collect all set-words in the body as words to be used as locals, and add
 	; them to the spec. Don't include the words already in the spec or object.
-<<<<<<< HEAD
-	insert find/tail spec /local collect-words/deep/set/ignore body either with [
-=======
 	append spec collect-words/deep/set/ignore body either with [
->>>>>>> 291cb579
 		; Make our own local object if a premade one is not provided
 		unless object? object [object: make object! object]
 		bind body object  ; Bind any object words found in the body
